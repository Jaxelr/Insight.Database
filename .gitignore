--- conflicted
+++ resolved
@@ -1,27 +1,22 @@
-bin
-obj
-*.user
-*.suo
-*.docstates
-*.nupkg
-*.orig
-*.rej
-*.dll
-StyleCop.Cache
-Output
-TestResult.xml
-testdb.sqlite
-packages
-
-# ReSharper is a .NET coding add-in
-_ReSharper*/
-*.[Rr]e[Ss]harper
-
-.vagrant
-<<<<<<< HEAD
-.vscode
-
-=======
-.vscode
-.vs
->>>>>>> b49889e9
+bin
+obj
+*.user
+*.suo
+*.docstates
+*.nupkg
+*.orig
+*.rej
+*.dll
+StyleCop.Cache
+Output
+TestResult.xml
+testdb.sqlite
+packages
+
+# ReSharper is a .NET coding add-in
+_ReSharper*/
+*.[Rr]e[Ss]harper
+
+.vagrant
+.vscode
+.vs